apiVersion: v1
kind: Secret
metadata:
  name: brigade-{{ sha256sum .Values.project| trunc 54 }}
  labels:
    app: brigade
    chart: "{{ .Chart.Name }}-{{ .Chart.Version }}"
    release: {{ .Release.Name | quote }}
    heritage: {{ .Release.Service }}
    component: project
  annotations:
    projectName: {{ .Values.project | quote }}
type: "brigade.sh/project"
data:
  repository: {{ .Values.repository | b64enc }}
  sharedSecret: {{ .Values.sharedSecret | b64enc }}
  cloneURL: {{ .Values.cloneURL | b64enc }}
  initGitSubmodules: {{ default "false" .Values.initGitSubmodules | b64enc }}
  {{ if .Values.defaultScript }}
  defaultScript: {{.Values.defaultScript | b64enc }}
  {{- end }}
  {{ if .Values.vcsSidecar }}
  vcsSidecar: {{ .Values.vcsSidecar | b64enc }}
  {{- end }}
  {{ if .Values.buildStorageSize }}
  buildStorageSize: {{ .Values.buildStorageSize | b64enc }}
  {{- end }}
  {{ if .Values.secrets }}
  secrets: {{ .Values.secrets | toJson | b64enc }}
  {{- end }}
  {{ range $k, $v := .Values.github}}
  github.{{ $k }}: {{ b64enc $v }}
  {{- end }}
  {{ range $k, $v := .Values.kubernetes }}
  kubernetes.{{ $k }}: {{ b64enc $v }}
  {{- end }}
  {{ if .Values.sshKey }}
  sshKey: {{.Values.sshKey | replace "\n" "$" | b64enc }}
  {{- end }}
  allowPrivilegedJobs: {{ default "true" .Values.allowPrivilegedJobs | b64enc }}
  {{ if .Values.allowHostMounts -}}
  allowHostMounts: {{b64enc .Values.allowHostMounts }}
  {{ else }}
  allowHostMounts: {{ b64enc "false" }}
  {{- end }}
<<<<<<< HEAD
  {{ if .Values.worker -}}
  {{ $k, $v := range .Values.worker -}}
  worker.{{ $k }}: {{ $v | quote }}
  {{ end -}}
  {{ end -}}
=======
  {{if .Values.workerCommand -}}
  workerCommand: {{.Values.workerCommand | b64enc }}
  {{- end }}
>>>>>>> e3967306
<|MERGE_RESOLUTION|>--- conflicted
+++ resolved
@@ -43,14 +43,11 @@
   {{ else }}
   allowHostMounts: {{ b64enc "false" }}
   {{- end }}
-<<<<<<< HEAD
   {{ if .Values.worker -}}
   {{ $k, $v := range .Values.worker -}}
   worker.{{ $k }}: {{ $v | quote }}
   {{ end -}}
   {{ end -}}
-=======
   {{if .Values.workerCommand -}}
   workerCommand: {{.Values.workerCommand | b64enc }}
-  {{- end }}
->>>>>>> e3967306
+  {{- end }}